--- conflicted
+++ resolved
@@ -159,22 +159,11 @@
 
           val maxAdditionalShuffleNum = conf.adaptiveMaxAdditionalShuffleNum
           if ((numExchanges == 0) ||
-<<<<<<< HEAD
-            (queryStage.isInstanceOf[ShuffleQueryStage] && numExchanges <= 1)) {
-            val broadcastSidePlan = buildSide match {
-              case BuildLeft => (removeSort(left))
-              case BuildRight => (removeSort(right))
-            }
-
-            // Local shuffle read less partitions based on broadcastSide's row statistics
-            optimizeForLocalShuffleReadLessPartitions(broadcastJoin, broadcastSidePlan)
-=======
             (queryStage.isInstanceOf[ShuffleQueryStage] &&
               numExchanges <= maxAdditionalShuffleNum + 1)) {
             // Update the plan in queryStage
             queryStage.child = newChild
             broadcastJoin
->>>>>>> df99cec9
           } else {
             logWarning("Join optimization not applied due to the number of added exchanges" +
               " introduced is larger than spark.sql.adaptive.maxAdditionalShuffleNum")
